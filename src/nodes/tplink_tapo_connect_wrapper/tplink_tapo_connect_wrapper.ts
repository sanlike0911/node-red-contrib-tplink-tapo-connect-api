// import * as tapo from 'tp-link-tapo-connect';
import * as tapo from './tp-link-tapo-connect/api'
import find from 'local-devices'

import { tplinkTapoConnectWrapperType } from './type'

/* Device list that supports energy usage */
const supportEnergyUsage = [
     "P110"
    ,"P115"
<<<<<<< HEAD
=======
    ,"KP125M"
>>>>>>> 3cbb6c74
];

/**
 *
 *
 * @export
 * @class tplinkTapoConnectWrapper
 */
export class tplinkTapoConnectWrapper {

    readonly currentWorkingDirectory: string = process.cwd();
    private static _instance: tplinkTapoConnectWrapper;

    /**
     *
     *
     * @static
     * @returns {tplinkTapoConnectWrapper}
     * @memberof tplinkTapoConnectWrapper
     */
    public static getInstance(): tplinkTapoConnectWrapper {
        if (!this._instance)
            this._instance = new tplinkTapoConnectWrapper();
        return this._instance;
    }

    /**
     *Creates an instance of tplinkTapoConnectWrapper.
    * @memberof tplinkTapoConnectWrapper
    */
    constructor() {

    }

    /**
     *
     *
     * @private
     * @param {string} _macAddress
     * @returns {string}
     * @memberof tplinkTapoConnectWrapper
     */
    private replaceMacAddress(_macAddress: string): string {
        return _macAddress.replace(/[:-]/g, '').toUpperCase();
    }

    /**
     *
     *
     * @private
     * @param {object} obj
     * @returns {boolean}
     * @memberof tplinkTapoConnectWrapper
     */
    private isEmpty(obj: object): boolean {
        return !Object.keys(obj).length;
    }

    /**
     *
     *
     * @private
     * @param {string} _email
     * @param {string} _password
     * @param {string} _alias
     * @param {string} _rangeOfIp
     * @returns
     * @memberof tplinkTapoConnectWrapper
     */
    private async getDeviceIpFromAlias(_email: string, _password: string, _alias: string, _rangeOfIp: string) {
        let _deviceIp: string = "";
        const _devices: tplinkTapoConnectWrapperType.tapoDevice[] | undefined = await this.getTapoDevicesList(_email, _password) || undefined;
        if (_devices !== undefined) {
            for (const _items of _devices) {
                if (_items.alias === _alias) {
                    const _discover = await find(_rangeOfIp);
                    _deviceIp = _discover?.find((_device) =>
                        this.replaceMacAddress(_device.mac) === this.replaceMacAddress(_items.deviceMac))?.ip || "";
                    break;
                }
            }
        } else {
            throw new Error("Failed to get tapo device list.");
        }
        return _deviceIp;
    }

    /**
     * getDeviceIp
     *
     * @private
     * @param {string} _email
     * @param {string} _password
     * @param {string} _alias
     * @param {string} _rangeOfIp
     * @returns
     * @memberof tplinkTapoConnectWrapper
     */
    private async getDeviceIp(_email: string, _password: string, _alias: string, _rangeOfIp: string) {
        const _targetIp: string = await this.getDeviceIpFromAlias(_email, _password, _alias, _rangeOfIp) || "";
        if (_targetIp === "") {
            throw new Error("Failed to get tapo ip address.");
        }
        return _targetIp;
    }

    /**
     *
     *
     * @param {string} [_email=process.env.TAPO_USERNAME || ""]
     * @param {string} _password
     * @returns {(Promise< tplinkTapoConnectWrapperType.tapoDevice[] | undefined >)}
     * @memberof tplinkTapoConnectWrapper
     */
    public async getTapoDevicesList(_email: string = process.env.TAPO_USERNAME || "", _password: string): Promise<tplinkTapoConnectWrapperType.tapoDevice[] | undefined> {

        const _cloudToken = await tapo.cloudLogin(_email, _password);
        if ("" === _cloudToken) throw new Error("Failed to get tapo cloud token.");

        const _devices: tplinkTapoConnectWrapperType.tapoDevice[] | undefined = await tapo.listDevicesByType(_cloudToken, 'SMART.TAPOPLUG') || undefined;
        if (undefined === _devices) throw new Error("Failed to get tapo device list.");

        return _devices;
    }

    /**
     *
     *
     * @param {string} _email
     * @param {string} _password
     * @param {string} _alias
     * @param {string} _rangeOfIp
     * @returns {Promise< tplinkTapoConnectWrapperType.tapoConnectResults >}
     * @memberof tplinkTapoConnectWrapper
     */
    public async setTapoTurnOnAlias(_email: string, _password: string, _alias: string, _rangeOfIp: string): Promise<tplinkTapoConnectWrapperType.tapoConnectResults> {
        try {
            const _targetIp: string = await this.getDeviceIp(_email, _password, _alias, _rangeOfIp) || ""
            const _deviceToken: tplinkTapoConnectWrapperType.tapoDeviceKey = await tapo.loginDeviceByIp(_email, _password, _targetIp);
            await tapo.turnOn(_deviceToken);
            return { result: true };
        } catch (error: any) {
            return { result: false, errorInf: error };
        }
    }

    /**
     *
     *
     * @param {string} _email
     * @param {string} _password
     * @param {string} _alias
     * @param {string} _rangeOfIp
     * @returns {Promise< tplinkTapoConnectWrapperType.tapoConnectResults >}
     * @memberof tplinkTapoConnectWrapper
     */
    public async setTapoTurnOffAlias(_email: string, _password: string, _alias: string, _rangeOfIp: string): Promise<tplinkTapoConnectWrapperType.tapoConnectResults> {
        try {
            const _targetIp: string = await this.getDeviceIp(_email, _password, _alias, _rangeOfIp);
            const _deviceToken: tplinkTapoConnectWrapperType.tapoDeviceKey = await tapo.loginDeviceByIp(_email, _password, _targetIp);
            await tapo.turnOff(_deviceToken);
            return { result: true };
        } catch (error: any) {
            return { result: false, errorInf: error };
        }
    }

    /**
     *
     *
     * @param {string} _email
     * @param {string} _password
     * @param {string} _alias
     * @param {string} _rangeOfIp
     * @param {number} _brightness
     * @returns {Promise< tplinkTapoConnectWrapperType.tapoConnectResults >}
     * @memberof tplinkTapoConnectWrapper
     */
    public async setTapoBrightnessAlias(_email: string, _password: string, _alias: string, _rangeOfIp: string, _brightness: number): Promise<tplinkTapoConnectWrapperType.tapoConnectResults> {
        try {
            if (_brightness < 0 || _brightness > 100) {
                throw "brightness out of range";
            }
            const _targetIp: string = await this.getDeviceIp(_email, _password, _alias, _rangeOfIp);
            const _deviceToken: tplinkTapoConnectWrapperType.tapoDeviceKey = await tapo.loginDeviceByIp(_email, _password, _targetIp);
            await tapo.setBrightness(_deviceToken, _brightness);
            return { result: true };
        } catch (error: any) {
            return { result: false, errorInf: error };
        }
    }

    /**
     * 
     *
     * @param {string} _email
     * @param {string} _password
     * @param {string} _alias
     * @param {string} _rangeOfIp
     * @param {string} _colour
     * @returns {Promise< tplinkTapoConnectWrapperType.tapoConnectResults >}
     * @memberof tplinkTapoConnectWrapper
     */
    public async setTapoColourAlias(_email: string, _password: string, _alias: string, _rangeOfIp: string, _colour: string): Promise<tplinkTapoConnectWrapperType.tapoConnectResults> {
        try {
            if (_colour === "") {
                throw "Incorrect colour value";
            }
            const _targetIp: string = await this.getDeviceIp(_email, _password, _alias, _rangeOfIp);
            await this.setTapoColour(_email, _password, _targetIp, _colour);
            return { result: true };
        } catch (error: any) {
            return { result: false, errorInf: error };
        }
    }

     /**
     * send custom request
     *
     * @param {string} _email
     * @param {string} _password
     * @param {string} _targetIp
     * @param {string} _method
     * @param {string} _params
     * @param {boolean} _securePasstrough
     * @returns {Promise< tplinkTapoConnectWrapperType.tapoCustomRequest >}
     * @memberof tplinkTapoConnectWrapper
     */
     public async sendCustomRequestAlias(_email: string, _password: string, _alias: string, _rangeOfIp: string, _method: string, _params: string, _securePasstrough: string): Promise<tplinkTapoConnectWrapperType.tapoCustomRequest> {
        try {
            const _targetIp: string = await this.getDeviceIp(_email, _password, _alias, _rangeOfIp);
            let _tapoCustomRequest: tplinkTapoConnectWrapperType.tapoCustomRequest = await this.sendCustomRequest(_targetIp, _email, _password, _method, _params, _securePasstrough);
            return _tapoCustomRequest;
        } catch (error: any) {
            return { success: false, result: error };
        }
    }

    /**
     *
     *
     * @param {string} _email
     * @param {string} _password
     * @param {string} _alias
     * @returns {Promise< tplinkTapoConnectWrapperType.tapoConnectResults >}
     * @memberof tplinkTapoConnectWrapper
     */
    public async getTapoDeviceInfoAlias(_email: string, _password: string, _alias: string): Promise<tplinkTapoConnectWrapperType.tapoConnectResults> {
        try {
            const _cloudToken = await tapo.cloudLogin(_email, _password);
            const _devices = await tapo.listDevicesByType(_cloudToken, 'SMART.TAPOPLUG');
            for (const _items of _devices) {
                if (_items.alias === _alias) {
                    let _deviceToken: tplinkTapoConnectWrapperType.tapoDeviceKey = await tapo.loginDevice(_email, _password, _items);
                    let _tapoDeviceInfo: tplinkTapoConnectWrapperType.tapoDeviceInfo = await tapo.getDeviceInfo(_deviceToken);
                    return { result: true, tapoDeviceInfo: _tapoDeviceInfo };
                }
            }
            throw new Error("tapo device info not found.");
        } catch (error: any) {
            return { result: false, errorInf: error };
        }
    }

    /**
     *
     *
     * @param {string} _email
     * @param {string} _password
     * @param {string} _targetIp
     * @returns {Promise< tplinkTapoConnectWrapperType.tapoConnectResults >}
     * @memberof tplinkTapoConnectWrapper
     */
    public async getTapoDeviceInfo(_email: string, _password: string, _targetIp: string): Promise<tplinkTapoConnectWrapperType.tapoConnectResults> {
        try {
            let _tapoConnectResults: tplinkTapoConnectWrapperType.tapoConnectResults = { result: false };
            const _deviceToken: tplinkTapoConnectWrapperType.tapoDeviceKey = await tapo.loginDeviceByIp(_email, _password, _targetIp);
            // get DeviceInfo
            const _tapoDeviceInfo: tplinkTapoConnectWrapperType.tapoDeviceInfo = await tapo.getDeviceInfo(_deviceToken);
            if (this.isEmpty(_tapoDeviceInfo)) {
                throw new Error("tapo device info not found.");
            }
            _tapoConnectResults.tapoDeviceInfo = _tapoDeviceInfo;
            // get EnergyUsage
            if ( supportEnergyUsage.includes(_tapoDeviceInfo.model )) {
                const _tapoEnergyUsage: tplinkTapoConnectWrapperType.tapoEnergyUsage = await tapo.getEnergyUsage(_deviceToken);
                if (this.isEmpty(_tapoEnergyUsage)) {
                    throw new Error("tapo device energy not found.");
                }
                _tapoConnectResults.tapoEnergyUsage = _tapoEnergyUsage;
            }
            _tapoConnectResults.result = true;
            return _tapoConnectResults;
        } catch (error: any) {
            return { result: false, errorInf: error };
        }
    }

    /**
     *
     *
     * @param {string} _email
     * @param {string} _password
     * @param {string} _targetIp
     * @return {*}  {Promise<tplinkTapoConnectWrapperType.tapoConnectResults>}
     * @memberof tplinkTapoConnectWrapper
     */
    public async getTapoEnergyUsage(_email: string, _password: string, _targetIp: string): Promise<tplinkTapoConnectWrapperType.tapoConnectResults> {
        try {
            	const _deviceToken: tplinkTapoConnectWrapperType.tapoDeviceKey = await tapo.loginDeviceByIp(_email, _password, _targetIp);
            	const _tapoEnergyUsage: tplinkTapoConnectWrapperType.tapoDeviceInfo = await tapo.getEnergyUsage(_deviceToken);
            if (this.isEmpty(_tapoEnergyUsage)) {
                throw new Error("tapo device energy not found.");
            }
            return { result: true, tapoDeviceInfo: _tapoEnergyUsage };
        } catch (error: any) {
            return { result: false, errorInf: error };
        }
    }

    /**
     *
     *
     * @param {string} _targetIp
     * @returns {Promise< object >}
     * @memberof tplinkTapoConnectWrapper
     */
    public async setTapoTurnOn(_email: string, _password: string, _targetIp: string): Promise<tplinkTapoConnectWrapperType.tapoConnectResults> {
        try {
            const _deviceToken: tplinkTapoConnectWrapperType.tapoDeviceKey = await tapo.loginDeviceByIp(_email, _password, _targetIp);
            await tapo.turnOn(_deviceToken);
            return { result: true };
        } catch (error: any) {
            return { result: false, errorInf: error };
        }
    }

    /**
     * set turn off
     *
     * @param {string} _email
     * @param {string} _password
     * @param {string} _targetIp
     * @returns {Promise< tplinkTapoConnectWrapperType.tapoConnectResults >}
     * @memberof tplinkTapoConnectWrapper
     */
    public async setTapoTurnOff(_email: string, _password: string, _targetIp: string): Promise<tplinkTapoConnectWrapperType.tapoConnectResults> {
        try {
            const _deviceToken: tplinkTapoConnectWrapperType.tapoDeviceKey = await tapo.loginDeviceByIp(_email, _password, _targetIp);
            await tapo.turnOff(_deviceToken);
            return { result: true };
        } catch (error: any) {
            return { result: false, errorInf: error };
        }
    }

    /**
     * set brightness
     *
     * @param {string} _email
     * @param {string} _password
     * @param {string} _targetIp
     * @param {number} _brightness
     * @returns {Promise< tplinkTapoConnectWrapperType.tapoConnectResults >}
     * @memberof tplinkTapoConnectWrapper
     */
    public async setTapoBrightness(_email: string, _password: string, _targetIp: string, _brightness: number): Promise<tplinkTapoConnectWrapperType.tapoConnectResults> {
        try {
            if (_brightness < 0 || _brightness > 100) {
                throw "brightness out of range";
            }
            const _deviceToken: tplinkTapoConnectWrapperType.tapoDeviceKey = await tapo.loginDeviceByIp(_email, _password, _targetIp);
            await tapo.setBrightness(_deviceToken, _brightness);
            return { result: true };
        } catch (error: any) {
            return { result: false, errorInf: error };
        }
    }

    /**
     * 
     *
     * @param {string} _email
     * @param {string} _password
     * @param {string} _targetIp
     * @param {string} _colour
     * @returns {Promise< tplinkTapoConnectWrapperType.tapoConnectResults >}
     * @memberof tplinkTapoConnectWrapper
     */
    public async setTapoColour(_email: string, _password: string, _targetIp: string, _colour: string): Promise<tplinkTapoConnectWrapperType.tapoConnectResults> {
        try {
            if (_colour === "") {
                throw "Incorrect colour value";
            }
            const _deviceToken: tplinkTapoConnectWrapperType.tapoDeviceKey = await tapo.loginDeviceByIp(_email, _password, _targetIp);
            await tapo.setColour(_deviceToken, _colour);
            return { result: true };
        } catch (error: any) {
            return { result: false, errorInf: error };
        }
    }

    /**
     * set device info
     *
     * @param {string} _email
     * @param {string} _password
     * @param {string} _targetIp
     * @param {string} _params
     * @returns {Promise< tplinkTapoConnectWrapperType.TapoCustomRequest >}
     * @memberof tplinkTapoConnectWrapper
     */
    public async setDeviceInfo(_email: string, _password: string, _targetIp: string, _params: string): Promise<tplinkTapoConnectWrapperType.tapoConnectResults> {
        try {
            const _deviceToken: tplinkTapoConnectWrapperType.tapoDeviceKey = await tapo.loginDeviceByIp(_email, _password, _targetIp);
            await tapo.setDeviceInfo(_deviceToken, _params);
            return { result: true };
        } catch (error: any) {
            return { result: false, errorInf: error };
        }
    }


    /**
     * send custom request
     *
     * @param {string} _email
     * @param {string} _password
     * @param {string} _targetIp
     * @param {string} _method
     * @param {string} _params
     * @param {boolean} _securePasstrough
     * @returns {Promise< tplinkTapoConnectWrapperType.tapoCustomRequest >}
     * @memberof tplinkTapoConnectWrapper
     */
    public async sendCustomRequest(_email: string, _password: string, _targetIp: string, _method: string, _params: string, _securePasstrough: string): Promise<tplinkTapoConnectWrapperType.tapoCustomRequest> {
        try {
            const _deviceToken: tplinkTapoConnectWrapperType.tapoDeviceKey = await tapo.loginDeviceByIp(_email, _password, _targetIp);
            let _secure: boolean = _securePasstrough === "true";
            let _tapoCustomRequest: tplinkTapoConnectWrapperType.tapoCustomRequest = await tapo.sendCustomRequest(_deviceToken, _method, _params, _secure);
            return _tapoCustomRequest;
        } catch (error: any) {
            return { success: false, result: error };
        }
    }
}

// type.ts
export { tplinkTapoConnectWrapperType } from './type'

/* E.O.F */<|MERGE_RESOLUTION|>--- conflicted
+++ resolved
@@ -8,10 +8,7 @@
 const supportEnergyUsage = [
      "P110"
     ,"P115"
-<<<<<<< HEAD
-=======
     ,"KP125M"
->>>>>>> 3cbb6c74
 ];
 
 /**
